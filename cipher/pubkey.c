--- conflicted
+++ resolved
@@ -883,10 +883,7 @@
       gcry_free (frame);
       return gcry_err_code (err);
     }
-<<<<<<< HEAD
-
-=======
->>>>>>> b6535a9b
+
   if (n < nframe)
     {
       memmove (frame + (nframe - n), frame, n);
